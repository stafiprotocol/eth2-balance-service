// Copyright 2022 stafiprotocol
// SPDX-License-Identifier: LGPL-3.0-only

package info_handlers

import (
	"encoding/json"
	"fmt"

	"github.com/gin-gonic/gin"
	"github.com/shopspring/decimal"
	"github.com/sirupsen/logrus"
	"github.com/stafiprotocol/reth/dao"
	"github.com/stafiprotocol/reth/pkg/db"
	"github.com/stafiprotocol/reth/pkg/utils"
	"gorm.io/gorm"
)

type ReqPubkeyDetail struct {
	Pubkey         string `json:"pubkey"` //hex string
	ChartDuSeconds uint64 `json:"chartDuSeconds"`
	PageIndex      int    `json:"pageIndex"`
	PageCount      int    `json:"pageCount"`
}

type RspPubkeyDetail struct {
	Status            uint8    `json:"status"`
	CurrentBalance    string   `json:"currentBalance"`
	DepositBalance    string   `json:"depositBalance"`
	NodeDepositAmount string   `json:"nodeDepositAmount"`
	EffectiveBalance  string   `json:"effectiveBalance"`
	Last24hRewardEth  string   `json:"last24hRewardEth"`
	Apr               float64  `json:"apr"`
	EthPrice          float64  `json:"ethPrice"`
	EligibleEpoch     uint64   `json:"eligibleEpoch"`
	EligibleDays      uint64   `json:"eligibleDays"`
	ActiveEpoch       uint64   `json:"activeEpoch"`
	ActiveDays        uint64   `json:"activeDays"`
	ChartXData        []uint64 `json:"chartXData"`
	ChartYData        []string `json:"chartYData"`

	TotalCount       int64        `json:"totalCount"`
	TotalSlashAmount string       `json:"totalSlashAmount"`
	SlashEventList   []SlashEvent `json:"slashEventList"`
}

type SlashEvent struct {
	StartTimestamp uint64 `json:"startTimestamp"`
	StartBlock     uint64 `json:"startBlock"`
	EndBlock       uint64 `json:"endBlock"`
	SlashAmount    string `json:"slashAmount"`
	SlashType      uint8  `json:"slashType"`
	ExplorerUrl    string `json:"explorerUrl"`
}

// @Summary pubkey detail
// @Description pubkey detail
// @Tags v1
// @Accept json
// @Produce json
// @Param param body ReqPubkeyDetail true "pubkey detail"
// @Success 200 {object} utils.Rsp{data=RspPubkeyDetail}
// @Router /v1/pubkeyDetail [post]
func (h *Handler) HandlePostPubkeyDetail(c *gin.Context) {
	req := ReqPubkeyDetail{}
	err := c.Bind(&req)
	if err != nil {
		utils.Err(c, utils.CodeParamParseErr, err.Error())
		logrus.Errorf("bind err %v", err)
		return
	}
	reqBytes, _ := json.Marshal(req)
	logrus.Debugf("HandlePostPubkeyDetail req parm:\n %s", string(reqBytes))

	rsp := RspPubkeyDetail{
		Last24hRewardEth: "0",
		Apr:              0,
		ChartXData:       []uint64{},
		ChartYData:       []string{},
		SlashEventList:   []SlashEvent{},
	}

	eth2InfoMetaData, err := dao.GetMetaData(h.db, utils.MetaTypeEth2ValidatorInfoSyncer)
	if err != nil {
		utils.Err(c, utils.CodeInternalErr, err.Error())
		logrus.Errorf("dao.GetMetaData err %s", err)
		return
	}
	infoFinalEpoch := eth2InfoMetaData.DealedEpoch

	validator, err := dao.GetValidator(h.db, req.Pubkey)
	if err != nil {
		if err == gorm.ErrRecordNotFound {
			utils.Err(c, utils.CodeValidatorNotExist, err.Error())
			logrus.Errorf("dao.GetValidator err %v", err)
			return
		}
		utils.Err(c, utils.CodeInternalErr, err.Error())
		logrus.Errorf("dao.GetValidator err %v", err)
		return
	}
	poolInfo, err := dao.GetPoolInfo(h.db)
	if err != nil {
		utils.Err(c, utils.CodeInternalErr, err.Error())
		logrus.Errorf("dao.GetPoolInfo err %v", err)
		return
	}
	ethPriceDeci, err := decimal.NewFromString(poolInfo.EthPrice)
	if err != nil {
		utils.Err(c, utils.CodeInternalErr, err.Error())
		logrus.Errorf("poolInfo.EthPrice to decimal err %v", err)
		return
	}
	ethPrice, _ := ethPriceDeci.Div(decimal.NewFromInt(1e6)).Float64()

	rsp.DepositBalance = decimal.NewFromInt(int64(utils.StandardEffectiveBalance)).Mul(utils.GweiDeci).String()
	rsp.NodeDepositAmount = decimal.NewFromInt(int64(validator.NodeDepositAmount)).Mul(utils.GweiDeci).String()
	rsp.Status = validator.Status

	switch validator.Status {
	case utils.ValidatorStatusDeposited,
		utils.ValidatorStatusWithdrawMatch, utils.ValidatorStatusWithdrawUnmatch,
		utils.ValidatorStatusOffBoard, utils.ValidatorStatusOffBoardCanWithdraw:
		nodeDepositAmount := validator.NodeDepositAmount
		switch validator.NodeType {
		case utils.NodeTypeLight:
			rsp.CurrentBalance = decimal.NewFromInt(int64(nodeDepositAmount)).Mul(utils.GweiDeci).String()
			rsp.EffectiveBalance = decimal.NewFromInt(int64(nodeDepositAmount)).Mul(utils.GweiDeci).String()

		case utils.NodeTypeSuper:
			rsp.CurrentBalance = decimal.NewFromInt(int64(utils.StandardSuperNodeFakeDepositBalance)).Mul(utils.GweiDeci).String()
			rsp.EffectiveBalance = decimal.NewFromInt(int64(utils.StandardSuperNodeFakeDepositBalance)).Mul(utils.GweiDeci).String()

		default:
			utils.Err(c, utils.CodeInternalErr, "node type not supported")
			return
		}

	case utils.ValidatorStatusOffBoardWithdrawed:
		rsp.CurrentBalance = "0"
		rsp.EffectiveBalance = "0"

	case utils.ValidatorStatusStaked, utils.ValidatorStatusWaiting:
		rsp.CurrentBalance = decimal.NewFromInt(int64(utils.StandardEffectiveBalance)).Mul(utils.GweiDeci).String()
		rsp.EffectiveBalance = decimal.NewFromInt(int64(utils.StandardEffectiveBalance)).Mul(utils.GweiDeci).String()

	case utils.ValidatorStatusActive, utils.ValidatorStatusExited, utils.ValidatorStatusWithdrawable,
		utils.ValidatorStatusActiveSlash, utils.ValidatorStatusExitedSlash, utils.ValidatorStatusWithdrawableSlash:

		rsp.CurrentBalance = decimal.NewFromInt(int64(validator.Balance)).Mul(utils.GweiDeci).String()
		rsp.EffectiveBalance = decimal.NewFromInt(int64(validator.EffectiveBalance)).Mul(utils.GweiDeci).String()

	case utils.ValidatorStatusWithdrawDone, utils.ValidatorStatusWithdrawDoneSlash,
		utils.ValidatorStatusDistributed, utils.ValidatorStatusDistributedSlash:

		rsp.CurrentBalance = "0"
		rsp.EffectiveBalance = "0"

	default:
		utils.Err(c, utils.CodeInternalErr, "not supported status")
		return
	}

	rsp.EligibleEpoch = validator.EligibleEpoch
	rsp.ActiveEpoch = validator.ActiveEpoch
	rsp.EthPrice = ethPrice

	if rsp.EligibleEpoch != 0 {
		rsp.EligibleDays = (infoFinalEpoch - validator.EligibleEpoch) * 32 * 12 / (60 * 60 * 24)
	}
	// already active
	if rsp.ActiveEpoch != 0 {
		rsp.ActiveDays = (infoFinalEpoch - validator.ActiveEpoch) * 32 * 12 / (60 * 60 * 24)

		epochBefore24H := infoFinalEpoch - 225
		validatorBalance, err := dao.GetValidatorBalanceBefore(h.db, validator.ValidatorIndex, epochBefore24H)
		if err != nil {
			if err != gorm.ErrRecordNotFound {
				utils.Err(c, utils.CodeInternalErr, err.Error())
				logrus.Errorf("dao.GetValidatorBalance err %s", err)
				return
			} else {
				rsp.Last24hRewardEth = decimal.NewFromInt(int64(validator.Balance - utils.StandardEffectiveBalance)).Mul(utils.GweiDeci).String()
			}
		} else {
			rsp.Last24hRewardEth = decimal.NewFromInt(int64(validator.Balance - validatorBalance.Balance)).Mul(utils.GweiDeci).String()
		}
	}

	// cal validator apr
<<<<<<< HEAD
	apr, err := getValidatorAprForPubkeyDetail(h.db, validator)
=======
	apr, err := getValidatorApr(h.db, validator.ValidatorIndex, validator.NodeDepositAmount)
>>>>>>> 72575ae9
	if err != nil {
		utils.Err(c, utils.CodeInternalErr, err.Error())
		logrus.Errorf("getValidatorApr err: %s", err)
		return
	}
	rsp.Apr = apr

	// cal chart data
	if rsp.ActiveEpoch != 0 {
		chartDataLen := 10
		if req.ChartDuSeconds == 0 {
			req.ChartDuSeconds = 1e15 // largenumber ensure return all
		}
		chartDuEpoch := req.ChartDuSeconds / (12 * 32)
		firstValidatorBalance, err := dao.GetFirstValidatorBalance(h.db, validator.ValidatorIndex)
		if err != nil && err != gorm.ErrRecordNotFound {
			utils.Err(c, utils.CodeInternalErr, err.Error())
			logrus.Errorf("dao.GetFirstValidatorBalance err %s", err)
			return
		}

		if err == gorm.ErrRecordNotFound {
			utils.Ok(c, "success", rsp)
			return
		}

		eth2BalanceMetaData, err := dao.GetMetaData(h.db, utils.MetaTypeEth2ValidatorBalanceSyncer)
		if err != nil {
			utils.Err(c, utils.CodeInternalErr, err.Error())
			logrus.Errorf("dao.GetMetaData err %s", err)
			return
		}
		balanceFinalEpoch := eth2BalanceMetaData.DealedEpoch

		totalEpoch := balanceFinalEpoch - firstValidatorBalance.Epoch
		if chartDuEpoch > totalEpoch {
			chartDuEpoch = totalEpoch
		}

		skip := chartDuEpoch / uint64(chartDataLen)
		epoches := make([]uint64, 0)
		for i := uint64(0); i < uint64(chartDataLen); i++ {
			epoches = append(epoches, balanceFinalEpoch-i*skip)
		}

		validatorBalancesExists := make(map[uint64]bool)
		validatorBalances := make([]*dao.ValidatorBalance, 0)

		for _, epoch := range epoches {
			validatorBalance, err := dao.GetValidatorBalanceBefore(h.db, validator.ValidatorIndex, epoch)
			if err != nil && err != gorm.ErrRecordNotFound {
				utils.Err(c, utils.CodeInternalErr, err.Error())
				logrus.Errorf("dao.GetValidatorBalanceBefore err %s", err)
				return
			}

			if err == gorm.ErrRecordNotFound {
				break
			}
			// filter duplicate data
			if !validatorBalancesExists[validatorBalance.Epoch] {
				validatorBalancesExists[validatorBalance.Epoch] = true
				validatorBalances = append(validatorBalances, validatorBalance)
			}
		}

		for _, validatorBalance := range validatorBalances {
			reward := uint64(0)
			if validatorBalance.Balance > validatorBalance.EffectiveBalance {
				reward = validatorBalance.Balance - validatorBalance.EffectiveBalance
			}

			rsp.ChartXData = append(rsp.ChartXData, validatorBalance.Timestamp)
			rsp.ChartYData = append(rsp.ChartYData, decimal.NewFromInt(int64(reward)).Mul(utils.GweiDeci).String())
		}
	}

	// slash events, onlay return 1 2 3 5 slash type event
	slashList, total, err := dao.GetSlashEventList(h.db, validator.ValidatorIndex, req.PageIndex, req.PageCount)
	if err != nil {
		utils.Err(c, utils.CodeInternalErr, err.Error())
		logrus.Errorf("dao.GetSlashEventList err %s", err)
		return
	}

	totalSlashAmount, err := dao.GetTotalSlashAmount(h.db, validator.ValidatorIndex)
	if err != nil {
		utils.Err(c, utils.CodeInternalErr, err.Error())
		logrus.Errorf("dao.GetTotalSlashAmount err %s", err)
		return
	}
	totalSlashAmountDeci := decimal.NewFromInt(int64(totalSlashAmount)).Mul(utils.GweiDeci)

	for _, slash := range slashList {
		url := ""
		switch slash.SlashType {
		case utils.SlashTypeFeeRecipient:
			url = "https://docs.stafi.io/rtoken-app/reth-solution/original-validator-guide#3.run-a-node-on-eth2-mainnet"
		case utils.SlashTypeProposerSlash:
			url = fmt.Sprintf("https://beaconcha.in/slot/%d#proposer-slashings", slash.StartSlot)
		case utils.SlashTypeAttesterSlash:
			url = fmt.Sprintf("https://beaconcha.in/slot/%d#attester-slashings", slash.StartSlot)
		case utils.SlashTypeAttesterMiss:
			url = fmt.Sprintf("https://beaconcha.in/validator/%d", slash.ValidatorIndex)
		}
		rsp.SlashEventList = append(rsp.SlashEventList, SlashEvent{
			StartTimestamp: slash.StartTimestamp,
			StartBlock:     slash.StartSlot,
			EndBlock:       slash.EndSlot,
			SlashAmount:    decimal.NewFromInt(int64(slash.SlashAmount)).Mul(utils.GweiDeci).StringFixed(0),
			SlashType:      slash.SlashType,
			ExplorerUrl:    url,
		})
	}
	rsp.TotalCount = total
	rsp.TotalSlashAmount = totalSlashAmountDeci.StringFixed(0)

	utils.Ok(c, "success", rsp)
}

// return 0 if no data used to cal rate
func getValidatorApr(db *db.WrapDb, validatorIndex, nodeDepositAmount uint64) (float64, error) {
	validatorBalanceList, err := dao.GetLatestValidatorBalanceList(db, validatorIndex)
	if err != nil {
		logrus.Errorf("dao.GetLatestValidatorBalanceList err: %s", err)
		return 0, err
	}

	if nodeDepositAmount == 0 {
		nodeDepositAmount = utils.StandardLightNodeDepositAmount
	}

	if len(validatorBalanceList) >= 2 {
		first := validatorBalanceList[0]
		end := validatorBalanceList[len(validatorBalanceList)-1]

		duBalance := uint64(0)
		if first.Balance > end.Balance {
			duBalance = utils.GetNodeReward(first.Balance, utils.StandardEffectiveBalance, nodeDepositAmount) - utils.GetNodeReward(end.Balance, utils.StandardEffectiveBalance, nodeDepositAmount)
		}

		du := int64(first.Timestamp - end.Timestamp)

		if du > 0 {
			apr, _ := decimal.NewFromInt(int64(duBalance)).
				Mul(decimal.NewFromInt(365.25 * 24 * 60 * 60 * 100)).
				Div(decimal.NewFromInt(du)).
				Div(decimal.NewFromInt(int64(nodeDepositAmount))).Float64()
			return apr, nil
		}
	}
	return 0, nil
}<|MERGE_RESOLUTION|>--- conflicted
+++ resolved
@@ -188,11 +188,7 @@
 	}
 
 	// cal validator apr
-<<<<<<< HEAD
-	apr, err := getValidatorAprForPubkeyDetail(h.db, validator)
-=======
 	apr, err := getValidatorApr(h.db, validator.ValidatorIndex, validator.NodeDepositAmount)
->>>>>>> 72575ae9
 	if err != nil {
 		utils.Err(c, utils.CodeInternalErr, err.Error())
 		logrus.Errorf("getValidatorApr err: %s", err)
