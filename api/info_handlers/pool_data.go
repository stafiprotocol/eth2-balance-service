--- conflicted
+++ resolved
@@ -4,11 +4,6 @@
 package info_handlers
 
 import (
-<<<<<<< HEAD
-	"sort"
-
-=======
->>>>>>> 72575ae9
 	"github.com/gin-gonic/gin"
 	"github.com/shopspring/decimal"
 	"github.com/sirupsen/logrus"
@@ -83,12 +78,8 @@
 	stakerValidatorDepositAmount := uint64(0)
 	allEth := uint64(0)
 	matchedValidatorsNum := uint64(0)
-<<<<<<< HEAD
-	activeValidator := make([]*dao.Validator, 0)
-=======
 
 	// cal eth info on Deposit contract and operator
->>>>>>> 72575ae9
 	for _, l := range list {
 		switch l.Status {
 		case utils.ValidatorStatusDeposited,
@@ -156,119 +147,8 @@
 
 	// apr
 	rsp.StakeApr = utils.REthTotalApy
-<<<<<<< HEAD
-
-	// cal validator apr
-	if len(activeValidator) != 0 {
-		du := len(activeValidator) / 10
-		if du == 0 {
-			du = 1
-		}
-		aprList := make([]float64, 0)
-		for i := range activeValidator {
-			if i%du == 0 {
-				apr, err := getValidatorAprForPoolData(h.db, activeValidator[i])
-
-				logrus.WithFields(logrus.Fields{
-					"du":             du,
-					"validatorIndex": activeValidator[i].ValidatorIndex,
-					"apr":            apr,
-					"err":            err,
-				}).Debug("selected apr info")
-
-				if err == nil && apr != 0 {
-					aprList = append(aprList, apr)
-				}
-			}
-		}
-		if len(aprList) != 0 {
-			sort.Float64s(aprList)
-			rsp.ValidatorApr = aprList[len(aprList)/2]
-		}
-	}
-=======
 	rsp.ValidatorApr = utils.ValidatorAverageApr
->>>>>>> 72575ae9
 
 	// rsp
 	utils.Ok(c, "success", rsp)
-<<<<<<< HEAD
-}
-
-// return 0 if no data used to cal rate
-func getValidatorAprForPoolData(db *db.WrapDb, validator *dao.Validator) (float64, error) {
-	validatorBalanceList, err := dao.GetLatestValidatorBalanceList(db, validator.ValidatorIndex)
-	if err != nil {
-		logrus.Errorf("dao.GetLatestValidatorBalanceList err: %s", err)
-		return 0, err
-	}
-	nodeDepositAmount := utils.StandardLightNodeDepositAmount
-
-	if len(validatorBalanceList) >= 2 {
-		first := validatorBalanceList[0]
-		end := validatorBalanceList[len(validatorBalanceList)-1]
-
-		duBalance := uint64(0)
-		if first.Balance+first.TotalWithdrawal > end.Balance+end.TotalWithdrawal {
-			firstTotalReward := utils.GetTotalReward(first.Balance, first.TotalWithdrawal)
-			endTotalReward := utils.GetTotalReward(end.Balance, end.TotalWithdrawal)
-
-			_, firstNodeReward, _ := utils.GetUserNodePlatformRewardV2(nodeDepositAmount, decimal.NewFromInt(int64(firstTotalReward)))
-			_, endNodeReward, _ := utils.GetUserNodePlatformRewardV2(nodeDepositAmount, decimal.NewFromInt(int64(endTotalReward)))
-
-			duBalance = firstNodeReward.Sub(endNodeReward).BigInt().Uint64()
-		}
-
-		du := int64(first.Timestamp - end.Timestamp)
-		if du > 0 {
-			apr, _ := decimal.NewFromInt(int64(duBalance)).
-				Mul(decimal.NewFromInt(365.25 * 24 * 60 * 60 * 100)).
-				Div(decimal.NewFromInt(du)).
-				Div(decimal.NewFromInt(int64(nodeDepositAmount))).Float64()
-			return apr, nil
-		}
-	}
-	return 0, nil
-}
-
-// return 0 if no data used to cal rate
-func getValidatorAprForPubkeyDetail(db *db.WrapDb, validator *dao.Validator) (float64, error) {
-	validatorBalanceList, err := dao.GetLatestValidatorBalanceList(db, validator.ValidatorIndex)
-	if err != nil {
-		logrus.Errorf("dao.GetLatestValidatorBalanceList err: %s", err)
-		return 0, err
-	}
-
-	nodeDepositAmount := validator.NodeDepositAmount
-	if nodeDepositAmount == 0 {
-		nodeDepositAmount = utils.StandardSuperNodeFakeDepositBalance
-	}
-	if len(validatorBalanceList) >= 2 {
-		first := validatorBalanceList[0]
-		end := validatorBalanceList[len(validatorBalanceList)-1]
-
-		duBalance := uint64(0)
-		if first.Balance+first.TotalWithdrawal > end.Balance+end.TotalWithdrawal {
-			firstTotalReward := utils.GetTotalReward(first.Balance, first.TotalWithdrawal)
-			endTotalReward := utils.GetTotalReward(end.Balance, end.TotalWithdrawal)
-
-			_, firstNodeReward, _ := utils.GetUserNodePlatformRewardV2(nodeDepositAmount, decimal.NewFromInt(int64(firstTotalReward)))
-			_, endNodeReward, _ := utils.GetUserNodePlatformRewardV2(nodeDepositAmount, decimal.NewFromInt(int64(endTotalReward)))
-
-			duBalance = firstNodeReward.Sub(endNodeReward).BigInt().Uint64()
-		}
-
-		du := int64(first.Timestamp - end.Timestamp)
-
-		if du > 0 {
-			apr, _ := decimal.NewFromInt(int64(duBalance)).
-				Mul(decimal.NewFromInt(365.25 * 24 * 60 * 60 * 100)).
-				Div(decimal.NewFromInt(du)).
-				Div(decimal.NewFromInt(int64(nodeDepositAmount))).Float64()
-			return apr, nil
-		}
-	}
-	return 0, nil
-=======
->>>>>>> 72575ae9
 }