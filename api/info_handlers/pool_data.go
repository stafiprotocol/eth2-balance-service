--- conflicted
+++ resolved
@@ -4,7 +4,6 @@
 package info_handlers
 
 import (
-	"fmt"
 	"sort"
 
 	"github.com/gin-gonic/gin"
@@ -193,7 +192,6 @@
 		logrus.Errorf("dao.GetLatestValidatorBalanceList err: %s", err)
 		return 0, err
 	}
-<<<<<<< HEAD
 	nodeDepositAmount := utils.StandardLightNodeDepositAmount
 
 	if len(validatorBalanceList) >= 2 {
@@ -230,8 +228,6 @@
 		logrus.Errorf("dao.GetLatestValidatorBalanceList err: %s", err)
 		return 0, err
 	}
-=======
->>>>>>> ecb239e1
 
 	nodeDepositAmount := validator.NodeDepositAmount
 	if nodeDepositAmount == 0 {
@@ -242,7 +238,6 @@
 		end := validatorBalanceList[len(validatorBalanceList)-1]
 
 		duBalance := uint64(0)
-<<<<<<< HEAD
 		if first.Balance+first.TotalWithdrawal > end.Balance+end.TotalWithdrawal {
 			firstTotalReward := utils.GetTotalReward(first.Balance, first.TotalWithdrawal)
 			endTotalReward := utils.GetTotalReward(end.Balance, end.TotalWithdrawal)
@@ -251,29 +246,15 @@
 			_, endNodeReward, _ := utils.GetUserNodePlatformRewardV2(nodeDepositAmount, decimal.NewFromInt(int64(endTotalReward)))
 
 			duBalance = firstNodeReward.Sub(endNodeReward).BigInt().Uint64()
-=======
-		if first.Balance > end.Balance {
-			duBalance = utils.GetNodeReward(first.Balance, utils.StandardEffectiveBalance, utils.StandardLightNodeDepositAmount) - utils.GetNodeReward(end.Balance, utils.StandardEffectiveBalance, utils.StandardLightNodeDepositAmount)
->>>>>>> ecb239e1
 		}
 
 		du := int64(first.Timestamp - end.Timestamp)
-
-		//cal all apr
-		testDuBalance := first.Balance - end.Balance
-		if du > 0 {
-			apr, _ := decimal.NewFromInt(int64(testDuBalance)).
-				Mul(decimal.NewFromInt(365.25 * 24 * 60 * 60 * 100)).
-				Div(decimal.NewFromInt(int64(du))).
-				Div(decimal.NewFromInt(int64(utils.StandardEffectiveBalance))).Float64()
-			logrus.Info(fmt.Sprintf("-------node %d apr: ", validatorIndex), apr)
-		}
 
 		if du > 0 {
 			apr, _ := decimal.NewFromInt(int64(duBalance)).
 				Mul(decimal.NewFromInt(365.25 * 24 * 60 * 60 * 100)).
 				Div(decimal.NewFromInt(du)).
-				Div(decimal.NewFromInt(int64(utils.StandardLightNodeDepositAmount))).Float64()
+				Div(decimal.NewFromInt(int64(nodeDepositAmount))).Float64()
 			return apr, nil
 		}
 	}
