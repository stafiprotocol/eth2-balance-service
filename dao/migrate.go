// Copyright 2021 stafiprotocol
// SPDX-License-Identifier: LGPL-3.0-only

package dao

import (
	"github.com/stafiprotocol/reth/pkg/db"
)

func AutoMigrate(db *db.WrapDb) error {
	return db.Set("gorm:table_options", "ENGINE=InnoDB AUTO_INCREMENT=1 DEFAULT CHARSET=utf8").
<<<<<<< HEAD
		AutoMigrate(MetaData{}, Validator{}, Deposit{}, ValidatorBalance{}, NodeBalance{}, PoolInfo{}, RateInfo{},
			StakerMint{}, SlashEvent{}, ProposedBlock{})
=======
		AutoMigrate(MetaData{}, Validator{}, Deposit{}, ValidatorBalance{}, NodeBalance{}, PoolInfo{},
			RateInfo{}, StakerMint{}, DistributeFee{})
>>>>>>> d5f9fc2d
}<|MERGE_RESOLUTION|>--- conflicted
+++ resolved
@@ -9,11 +9,6 @@
 
 func AutoMigrate(db *db.WrapDb) error {
 	return db.Set("gorm:table_options", "ENGINE=InnoDB AUTO_INCREMENT=1 DEFAULT CHARSET=utf8").
-<<<<<<< HEAD
 		AutoMigrate(MetaData{}, Validator{}, Deposit{}, ValidatorBalance{}, NodeBalance{}, PoolInfo{}, RateInfo{},
-			StakerMint{}, SlashEvent{}, ProposedBlock{})
-=======
-		AutoMigrate(MetaData{}, Validator{}, Deposit{}, ValidatorBalance{}, NodeBalance{}, PoolInfo{},
-			RateInfo{}, StakerMint{}, DistributeFee{})
->>>>>>> d5f9fc2d
+			StakerMint{}, SlashEvent{}, ProposedBlock{}, DistributeFee{})
 }